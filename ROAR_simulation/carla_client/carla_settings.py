--- conflicted
+++ resolved
@@ -64,24 +64,14 @@
                          description="Gamma Correction of the camera")
 
     print_keyboard_hint: bool = Field(default=False)
-<<<<<<< HEAD
 
-    synchronous_mode: bool = Field(default=False)
-    no_rendering_mode: bool = Field(default=False)
-    fixed_delta_seconds: float = Field(default=1/20.0)
-=======
-    no_rendering_mode: bool = Field(
-        default=False,
-        title="No Rendering at all, however you can enable save data to do a play back",
-        description="https://carla.readthedocs.io/en/0.9.9/adv_rendering_options/")
+    synchronous_mode: bool = Field(default=False, title="Run Server and Client in Synchronos mode",
+        description="https://carla.readthedocs.io/en/0.9.9/adv_synchrony_timestep/#client-server-synchrony")
+    no_rendering_mode: bool = Field(default=False,
+                                    title="No Rendering at all, however you can enable save data to do a play back",
+                                    description="https://carla.readthedocs.io/en/0.9.9/adv_rendering_options/")
     fixed_delta_seconds: float = Field(
-        default=0.05,
+        default=1/20.0,
         title="Fixed timestep with which server and client tick",
-        description="https://carla.readthedocs.io/en/0.9.9/adv_synchrony_timestep/#client-server-synchrony"
-    )
-    synchronous_mode: bool = Field(
-        default=False,
-        title="Run Server and Client in Synchronos mode",
-        description="https://carla.readthedocs.io/en/0.9.9/adv_synchrony_timestep/#client-server-synchrony"
-    )
->>>>>>> c5390b4a
+        description="Note that for us, this will ONLY take effect when you are on sync mode. "
+                    "https://carla.readthedocs.io/en/0.9.9/adv_synchrony_timestep/#client-server-synchrony")
