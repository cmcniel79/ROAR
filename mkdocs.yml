--- conflicted
+++ resolved
@@ -41,9 +41,6 @@
 
 plugins:
   - search
-<<<<<<< HEAD
-  - mkdocstrings
-=======
   - mkdocstrings:
       handlers:
         python:
@@ -54,4 +51,3 @@
             show_source: true
             show_root_toc_entry: false
             show_object_full_path: no
->>>>>>> cb92ba8e
