--- conflicted
+++ resolved
@@ -26,19 +26,12 @@
         self.route_file_path = Path(self.agent_settings.waypoint_file_path)
 
         self.occupancy_map = OccupancyGridMap(agent=self, threaded=True)
-<<<<<<< HEAD
         self.depth_to_obstacle = ObstacleFromDepth(agent=self, threaded=True)
         self.add_threaded_module(self.occupancy_map)
         self.add_threaded_module(self.depth_to_obstacle)
         # occu_map_file_path = Path("./ROAR_Sim/data/easy_map_cleaned_global_occu_map.npy")
         # self.occupancy_map.load_from_file(occu_map_file_path)
-=======
-        # occu_map_file_path = Path("./ROAR_Sim/data/easy_map_cleaned_global_occu_map.npy")
-        # self.occupancy_map.load_from_file(occu_map_file_path)
-        self.obstacle_from_depth_detector = ObstacleFromDepth(agent=self, threaded=True)
-        self.add_threaded_module(self.obstacle_from_depth_detector)
-        self.add_threaded_module(self.occupancy_map)
->>>>>>> 3f5764f4
+
 
         self.pid_controller = PIDController(agent=self, steering_boundary=(-1, 1), throttle_boundary=(0, 1))
         self.mission_planner = WaypointFollowingMissionPlanner(agent=self)
@@ -51,15 +44,8 @@
 
     def run_step(self, sensors_data: SensorsData, vehicle: Vehicle) -> VehicleControl:
         super().run_step(sensors_data=sensors_data, vehicle=vehicle)
-<<<<<<< HEAD
         if self.kwargs.get("obstacle_coords") is not None:
             self.occupancy_map.update_async(self.kwargs.get("obstacle_coords"))
-=======
-        option = "obstacle_coords"  # ground_coords, obstacle_coords
-        if self.kwargs.get(option, None) is not None:
-            points = self.kwargs[option]
-            self.occupancy_map.update_async(points)
-            self.occupancy_map.visualize(transform=self.vehicle.transform, view_size=(200, 200))
->>>>>>> 3f5764f4
+
         control = self.local_planner.run_in_series()
         return control