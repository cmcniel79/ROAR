import logging
from ROAR.utilities_module.data_structures_models import (
    Transform,
)
from ROAR.utilities_module.camera_models import Camera
import numpy as np
import cv2
from ROAR.agent_module.agent import Agent
from ROAR.utilities_module.occupancy_map import OccupancyGridMap
from typing import Optional, List

from deprecated import deprecated


class Visualizer:
    GREEN = [0, 255, 0]
    GROUND = [0, 0, 0]

    def __init__(self,
                 agent: Agent,
                 occupancy_grid_map: Optional[OccupancyGridMap] = None, ):
        self.logger = logging.getLogger(__name__)
        self.agent = agent
        self.occupancy_grid_map = occupancy_grid_map

    @deprecated(reason="Will no longer support seperate graph visualization")
    def visualize_waypoint(self, waypoint_transform: Transform):
<<<<<<< HEAD
        coords = self.world_to_img_transform(xyz=np.array([[waypoint_transform.location.x,
                                                           waypoint_transform.location.y,
                                                           waypoint_transform.location.z]]))
=======
        """
        Calculates position of waypoint

        Args:
            waypoint_transform ():

        Returns:
            None
        """
        coord = self.calculate_img_pos(
            waypoint_transform=waypoint_transform,
            camera=self.agent.front_depth_camera
        )
>>>>>>> cb92ba8e
        img = self.agent.front_rgb_camera.data.copy()
        img = cv2.arrowedLine(img,
                              (400, 600),
                              (coords[0][0], coords[0][1]),
                              (0, 255, 0),
                              2)
        cv2.imshow("Next Waypoint", img)
        cv2.waitKey(1)

    @deprecated(reason="Will no longer support single image to world calculation.")
    def calculate_img_pos(self, waypoint_transform: Transform, camera: Camera) -> np.ndarray:
        """
        Calculate the 2D image coordinate from 3D world space
        Args:
            camera:
            waypoint_transform: Desired point in 3D world space
        Returns:
            Array if integers [X, Y, depth]
        """
        waypoint_location = waypoint_transform.location.to_array()  # [x, y, z]
        waypoint_location = np.concatenate(
            [waypoint_location, [1]]
        )  # 4 x 1 array [X, Y, Z, 1]
        veh_cam_matrix = camera.transform.get_matrix()  # 4 x 4
        world_veh_matrix = self.agent.vehicle.transform.get_matrix()  # 4 x 4

        world_cam_matrix = np.linalg.inv(np.dot(world_veh_matrix, veh_cam_matrix))

        cords_xyz = world_cam_matrix @ waypoint_location
        # print(cords_xyz)
        cords_y_minus_z_x = np.array([cords_xyz[1], -cords_xyz[2], cords_xyz[0]])
        # cords_y_minus_z_x = np.array([cords_xyz[0], cords_xyz[1], -cords_xyz[2]])
        raw_p2d = camera.intrinsics_matrix @ cords_y_minus_z_x
        print(camera.intrinsics_matrix)
        # print(raw_p2d)
        cam_cords = np.array(
            [raw_p2d[0] / raw_p2d[2], raw_p2d[1] / raw_p2d[2], raw_p2d[2]]
        )
        result = np.round(cam_cords, 0).astype(np.int64)
        # print(result)
        return result

    @deprecated(reason="Will no longer support next waypoint visualization on a single display")
    def visualize(self, next_waypoint_transform: Transform) -> None:
        """
        This function will allow multiple objects to be drawn on here.
        Args:
            next_waypoint_transform: Next Waypoint's Transform information
        Returns:
            None
        """
        next_waypoint_cam_pos = self.calculate_img_pos(
            waypoint_transform=next_waypoint_transform,
            camera=self.agent.front_depth_camera,
        )
        img = self.agent.front_rgb_camera.data.copy()

        start_point = (400, 600)

        img = cv2.arrowedLine(
            img=img,
            pt1=start_point,
            pt2=(next_waypoint_cam_pos[0], next_waypoint_cam_pos[1]),
            color=(0, 255, 0),
            thickness=2,
        )
        cv2.imshow("Visualization", img)
        cv2.waitKey(1)

    @classmethod
    @deprecated(reason="will no longer support single semantic segmentation visualization")
    def visualize_semantic_segmentation(cls, semantic_segmetation) -> None:
        """
        Args:
            semantic_segmetation: Width x Height x 3 array
                                  with white = obstacles, black = ground,
                                  blue = sky
        Returns:
            None
        """

        if semantic_segmetation is not None:
            cv2.imshow("Semantic Segmentation", semantic_segmetation)
            cv2.waitKey(1)

    def world_to_img_transform(self, xyz: np.ndarray) -> np.ndarray:
        """
        Calculate the 2D image coordinate from 3D world space
        Args:
            xyz: (Nx3) array representing X, Y, Z in world coord
        Returns:
            Array if integers [u, v, f]
        """
        xyz1 = np.append(xyz, np.ones(shape=(len(xyz), 1)), axis=1)
        UVD = self.agent.front_depth_camera.intrinsics_matrix @ \
              self.agent.front_depth_camera.transform.get_matrix()[:3] @ \
              self.agent.vehicle.transform.get_matrix() @ xyz1.T
        uvd = np.array([
            UVD[0, :] / UVD[2, :], UVD[1, :] / UVD[2, :], UVD[2, :]
        ]).T
        result = np.round(uvd, 0).astype(np.int64)
        print(f"waypoint: {xyz} | Agent = {self.agent.vehicle.transform} | Pixel = {result} ")
        return result
        # xyz1 = np.append(xyz, np.ones(shape=(len(xyz), 1)), axis=1)
        # veh_cam_matrix = self.agent.front_depth_camera.transform.get_matrix()  # 4 x 4
        # world_veh_matrix = self.agent.vehicle.transform.get_matrix()  # 4 x 4
        # world_cam_matrix = np.linalg.inv(world_veh_matrix) @ np.linalg.inv(veh_cam_matrix)
        # cords_xyz1 = world_cam_matrix @ xyz1.T
        # raw_p2d = np.linalg.inv(self.agent.front_depth_camera.intrinsics_matrix) @ cords_xyz1[:3]
        # cam_cords = np.array(
        #     [raw_p2d[0, :] / raw_p2d[2, :], raw_p2d[1, :] / raw_p2d[2, :], raw_p2d[2, :]]
        # ).T
        # result = np.round(cam_cords, 0).astype(np.int64)
        # return result

    def show_first_person_visualization(self,
                                        show_num_waypoints: int = 0,
                                        show_point_cloud_ground: bool = False,
                                        ground_points: Optional[np.ndarray] = None):
        """
        Visualizes image from Front RGB Camera.
        Args:
            show_num_waypoints ():
            show_semantic_segmentation_obstacle ():
            show_semantic_segmentation_sky ():
            show_semantic_segmentation_ground ():
            show_point_cloud_ground ():
            ground_points ():

        Returns:
            None

        """
        rgb_img = self.agent.front_rgb_camera.data.copy()

        if show_point_cloud_ground and ground_points is not None:
            img_cords: np.ndarray = self.world_to_img_transform(ground_points)[:, :2]
            # ys = [342, 278, 271, 413 ,327 ,169 ,415, 747 ,507 ,311,311,311,311,311,311]
            # xs = [577, 513 ,531, 522 ,372 ,581, 470 ,484, 587, 523,524,525,526,527,528]
            # rgb_img[xs, ys] = [0, 0, 0]
            rgb_img[img_cords[:, 1], img_cords[:, 0]] = [0, 0, 0]  # TODO this aint working lol
        if self.agent.local_planner is not None and \
                0 < show_num_waypoints < len(self.agent.local_planner.way_points_queue):
            img_positions = self.world_to_img_transform(np.array(
                [self.agent.local_planner.way_points_queue[i].location.to_array() for i in range(show_num_waypoints)]))
            for y, x, _ in img_positions:
                rgb_img[x - 2: x + 2, y - 2: y + 2] = self.GREEN

        cv2.imshow("First Person View", rgb_img)
        cv2.waitKey(1)

    def show_birds_eye_visualization(self, focus_on_vehicle: bool = True, view_size: int = 200):
        """
        Visualizes top down image of Agent.
        Args:
            focus_on_vehicle ():
            view_size ():

        Returns:
            None
        """
        if self.occupancy_grid_map is None:
            self.logger.error("No Occupancy Grid Map is connected")
        else:
            if focus_on_vehicle:
                occu_cord = self.occupancy_grid_map.location_to_occu_cord(
                    location=self.agent.vehicle.transform.location)
                map_copy = self.occupancy_grid_map.map.copy()
                x, y = occu_cord[0]
                map_copy[
                y - self.occupancy_grid_map.vehicle_height // 2: y + self.occupancy_grid_map.vehicle_height // 2,
                x - self.occupancy_grid_map.vehicle_width // 2:x + self.occupancy_grid_map.vehicle_width // 2] = 0
                cv2.imshow("Occupancy Grid Map", map_copy[
                                                 y - view_size // 2: y + view_size // 2:,
                                                 x - view_size // 2: x + view_size // 2
                                                 ])

            else:
                cv2.imshow("Occupancy Grid Map", self.occupancy_grid_map.map)
            cv2.waitKey(1)<|MERGE_RESOLUTION|>--- conflicted
+++ resolved
@@ -25,25 +25,9 @@
 
     @deprecated(reason="Will no longer support seperate graph visualization")
     def visualize_waypoint(self, waypoint_transform: Transform):
-<<<<<<< HEAD
         coords = self.world_to_img_transform(xyz=np.array([[waypoint_transform.location.x,
                                                            waypoint_transform.location.y,
                                                            waypoint_transform.location.z]]))
-=======
-        """
-        Calculates position of waypoint
-
-        Args:
-            waypoint_transform ():
-
-        Returns:
-            None
-        """
-        coord = self.calculate_img_pos(
-            waypoint_transform=waypoint_transform,
-            camera=self.agent.front_depth_camera
-        )
->>>>>>> cb92ba8e
         img = self.agent.front_rgb_camera.data.copy()
         img = cv2.arrowedLine(img,
                               (400, 600),
